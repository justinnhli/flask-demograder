--- conflicted
+++ resolved
@@ -141,16 +141,11 @@
         if not (viewer_is_student or viewer_is_instructor):
             forbidden(context)
     _set_course_context(context, url_args, **kwargs)
-<<<<<<< HEAD
-    course = context['course']
-    
-=======
     course = None
     if 'course' in context:
         course = context['course']
     _set_instructor_context(context, url_args, **kwargs)
     _set_student_context(context, url_args, **kwargs)
->>>>>>> ab51b8a1
     # check if both the user and the viewer are related to the course
     if course:
         _set_instructor_context(context, url_args, **kwargs)
