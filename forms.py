from flask_wtf import FlaskForm
from wtforms import BooleanField, HiddenField, StringField, SubmitField, \
                    SelectField, DateField, TextAreaField
from wtforms.validators import InputRequired, Regexp

from .models import User


def unique(cls, fields):

    if len(fields) == 1:
        message = f'A {cls.__name__} already exists with this {fields[0]}'
    else:
        fields_string = f'{", ".join(fields[:-1])}  and {fields[-1]}'
        message = f'A {cls.__name__} already exists with this {fields_string}'

    def uniqueness_check(form, form_field):
        filters = {
            field: getattr(form, field).data
            for field in fields
        }
        instance = cls.query.filter_by(**filters).first()
        if instance and instance.id != int(form.id.data):
            getattr(form, form_field.id).errors.append(message)
            return False
        return True

    return uniqueness_check


class UserForm(FlaskForm):
    id = HiddenField('id')
    preferred_name = StringField('Preferred name')
    family_name = StringField('Family Name')
    email = StringField(
        'Email',
        validators=[
            InputRequired(),
            Regexp(
                r'^[\w.+-]+@[\w-]+(\.[\w-]+)+$',
                message='Please enter a valid email address',
            ),
            unique(User, ['email']),
        ],
        render_kw={},
    )
    admin = BooleanField('Admin')
    faculty = BooleanField('Faculty')
    submit = SubmitField('Submit')


class CourseForm(FlaskForm):
    id = HiddenField('id')
    season = SelectField(u'Season', choices=['Fall', 'Spring', 'Summer', 'Winter'])
<<<<<<< HEAD
    # TODO: regex year validator
=======

    # is there a way to do a year dropdown field?
>>>>>>> 660d10e8
    year = StringField('Year')
    department_code = StringField('Department Code')
    number = StringField('Course Number')
    section = StringField('Section Number')
    title = StringField('Course Title')
    add_instructor = BooleanField('Add Me As Instructor')
    instructors = TextAreaField('Instructors')
    students = TextAreaField('Students')
    submit = SubmitField('Submit')

<<<<<<< HEAD
=======
    # Are we representing this in the form or will these get added later?
    # assignments = 

>>>>>>> 660d10e8

class AssignmentForm(FlaskForm):
    id = HiddenField('id')
    course_id = HiddenField('course_id')
    name = StringField('Assignment Name')
<<<<<<< HEAD
=======

    # should we use a different date format?
    # default for DateField is: format='%Y-%m-%d'
>>>>>>> 660d10e8
    due_date = DateField('Due Date')
    submit = SubmitField('Submit')


class QuestionForm(FlaskForm):
    id = HiddenField('id')
    assignment_id = StringField('Assignment ID')
    cooldown_seconds = StringField('Cooldown seconds')
    timeout_seconds = StringField('Timeout seconds')
    hide_output = BooleanField('Hide Output')
    visible = BooleanField('Visible')
    locked = BooleanField('Locked')
    submit = SubmitField('Submit')<|MERGE_RESOLUTION|>--- conflicted
+++ resolved
@@ -52,12 +52,7 @@
 class CourseForm(FlaskForm):
     id = HiddenField('id')
     season = SelectField(u'Season', choices=['Fall', 'Spring', 'Summer', 'Winter'])
-<<<<<<< HEAD
     # TODO: regex year validator
-=======
-
-    # is there a way to do a year dropdown field?
->>>>>>> 660d10e8
     year = StringField('Year')
     department_code = StringField('Department Code')
     number = StringField('Course Number')
@@ -68,23 +63,11 @@
     students = TextAreaField('Students')
     submit = SubmitField('Submit')
 
-<<<<<<< HEAD
-=======
-    # Are we representing this in the form or will these get added later?
-    # assignments = 
-
->>>>>>> 660d10e8
 
 class AssignmentForm(FlaskForm):
     id = HiddenField('id')
     course_id = HiddenField('course_id')
     name = StringField('Assignment Name')
-<<<<<<< HEAD
-=======
-
-    # should we use a different date format?
-    # default for DateField is: format='%Y-%m-%d'
->>>>>>> 660d10e8
     due_date = DateField('Due Date')
     submit = SubmitField('Submit')
 
