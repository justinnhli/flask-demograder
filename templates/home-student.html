--- conflicted
+++ resolved
@@ -14,33 +14,15 @@
         <div class="font-semibold text-2xl text-center">Current Score</div>
 
         {% for assignment in assignments %}
-<<<<<<< HEAD
-            <a class="orange text-xl" href="/course/{{assignment.course.id}}">{{assignment.course.department_code}} {{ assignment.course.number }} {{ assignment.course.season }} {{ assignment.course.year }}</a>
-            <a class="lorange text-xl" href="/assignment/{{assignment.id}}">{{ assignment.name }}</a>
-            <div>
-                {% set delta = (assignment.due_date - current_time) %}
-                {{ assignment.due_date.strftime("%A, %B %-d at %I:%M %p") }}
-                {% if delta.days != None %}
-                    ({{ delta.days }}d, {{ delta.seconds // 60 // 60 }}h)
-                {% elif delta.hours != None %}
-                    ({{ delta.seconds // 60 // 60 }}h, {{ delta.seconds // 60 }})
-                {% else %}
-                    ({{ delta.seconds // 60 }}m, {{ delta.seconds }})
-                {% endif %}
-            </div>
-            <div>{{ 0 }}</div>
-=======
-						{% if assignment.due_date > current_time %}
-            <div>{{ assignment.course.department_code}} {{ assignment.course.number }} {{ assignment.course.season }} {{ assignment.course.year }}</div>
-            <div>{{ assignment.name }}</div>
-            <div>{{ assignment.due_date.strftime("%A, %B %-d at %I:%M %p") }}</div>
-            <div class="text-center">{{ 0 }}</div>
-						{% endif %}
+            {% if assignment.due_date > current_time %}
+                <a class="orange text-xl" href="/course/{{assignment.course.id}}">{{assignment.course.department_code}} {{ assignment.course.number }} {{ assignment.course.season }} {{ assignment.course.year }}</a>
+                <a class="lorange text-xl" href="/assignment/{{assignment.id}}">{{ assignment.name }}</a>
+                <div>{{ assignment.due_date.strftime("%A, %B %-d at %I:%M %p") }}</div>
+                <div class="text-center">{{ 0 }}</div>
+            {% endif %}
         {% endfor %}
     </div>
-
-		<h1 class="font-bold text-3xl my-6">Past Assignments</h1>
-
+	<h1 class="font-bold text-3xl my-6">Past Assignments</h1>
     <div class="grid grid-cols-4 space-y-2 text-xl">
         <div class="font-semibold text-2xl">Course</div>
         <div class="font-semibold text-2xl">Assignment Name</div>
@@ -48,23 +30,16 @@
         <div class="font-semibold text-2xl text-center">Current Score</div>
 
         {% for assignment in assignments %}
-						{% if assignment.due_date < current_time %}
-            <div>{{ assignment.course.department_code}} {{ assignment.course.number }} {{ assignment.course.season }} {{ assignment.course.year }}</div>
-            <div>{{ assignment.name }}</div>
-            <div>{{ assignment.due_date.strftime("%A, %B %-d at %I:%M %p") }}</div>
-            <div class="text-center">{{ 0 }}</div>
-						{% endif %}
->>>>>>> 4165b977
+		    {% if assignment.due_date < current_time %}
+                <a class="orange text-xl" href="/course/{{assignment.course.id}}">{{assignment.course.department_code}} {{ assignment.course.number }} {{ assignment.course.season }} {{ assignment.course.year }}</a>
+                <a class="lorange text-xl" href="/assignment/{{assignment.id}}">{{ assignment.name }}</a>
+                <div>{{ assignment.due_date.strftime("%A, %B %-d at %I:%M %p") }}</div>
+                <div class="text-center">{{ 0 }}</div>
+			{% endif %}
         {% endfor %}
     </div>
-
     <h1 class="font-bold text-3xl my-6">Courses</h1>
-
-<<<<<<< HEAD
-    <div class="text-xl flex flex-col">
-=======
     <div class="flex flex-col text-xl">
->>>>>>> 4165b977
         {% if courses == None %}
         <div class="text-center text-xl">No Courses</div>
         {% else %}
